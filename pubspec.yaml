name: minio
description: Unofficial MinIO Dart Client SDK that provides simple APIs to access any Amazon S3 compatible object storage server.
<<<<<<< HEAD
version: 1.0.0-pre
=======
version: 0.1.9
>>>>>>> 59d24cbc
homepage: https://github.com/xtyxtyx/minio-dart
issue_tracker: https://github.com/xtyxtyx/minio-dart/issues

environment:
  sdk: ">=2.7.0 <3.0.0"

dependencies:
  meta: ^1.2.3
  http: ^0.12.2
  crypto: ^2.1.5
  convert: ^2.1.1
  xml: ^4.5.1
  buffer: ^1.0.7
  intl: ^0.16.1
  mime: ^0.9.7
  path: ^1.7.0

dev_dependencies:
  pedantic: ^1.9.2
  test: ^1.15.4
  html: ^0.14.0+4<|MERGE_RESOLUTION|>--- conflicted
+++ resolved
@@ -1,10 +1,6 @@
 name: minio
 description: Unofficial MinIO Dart Client SDK that provides simple APIs to access any Amazon S3 compatible object storage server.
-<<<<<<< HEAD
-version: 1.0.0-pre
-=======
-version: 0.1.9
->>>>>>> 59d24cbc
+version: 1.0.1-pre
 homepage: https://github.com/xtyxtyx/minio-dart
 issue_tracker: https://github.com/xtyxtyx/minio-dart/issues
 

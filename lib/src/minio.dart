// ignore_for_file: deprecated_member_use

import 'dart:async';
import 'dart:convert';
import 'dart:typed_data';

import 'package:minio/src/minio_client.dart';
import 'package:minio/src/minio_errors.dart';
import 'package:minio/src/minio_helpers.dart';
import 'package:minio/src/minio_models.dart';
import 'package:minio/src/minio_models_generated.dart';
import 'package:minio/src/minio_poller.dart';
import 'package:minio/src/minio_sign.dart';
import 'package:minio/src/minio_stream.dart';
import 'package:minio/src/minio_uploader.dart';
import 'package:minio/src/utils.dart';
import 'package:xml/xml.dart' as xml;
import 'package:xml/xml.dart' show XmlElement;

class Minio {
  /// Initializes a new client object.
  Minio({
    required this.endPoint,
    required this.accessKey,
    required this.secretKey,
    int? port,
    this.useSSL = true,
    this.sessionToken,
    this.region,
    this.enableTrace = false,
  }) : port = port ?? implyPort(useSSL) {
    if (!isValidEndpoint(endPoint)) {
      throw MinioInvalidEndpointError(
        'End point $endPoint is not a valid domain or ip address',
      );
    }

    if (!isValidPort(this.port)) {
      throw MinioInvalidPortError(
        'Invalid port number ${this.port}',
      );
    }

    _client = MinioClient(this);
  }

  /// default part size for multipart uploads.
  final partSize = 64 * 1024 * 1024;

  /// maximum part size for multipart uploads.
  final maximumPartSize = 5 * 1024 * 1024 * 1024;

  /// maximum object size (5TB)
  final maxObjectSize = 5 * 1024 * 1024 * 1024 * 1024;

  /// endPoint is a host name or an IP address.
  ///
  /// For example:
  /// - play.min.io
  /// - 1.2.3.4
  final String endPoint;

  /// TCP/IP port number. This input is optional. Default value set to 80 for HTTP and 443 for HTTPs.
  final int port;

  /// If set to true, https is used instead of http. Default is true.
  final bool useSSL;

  /// accessKey is like user-id that uniquely identifies your account.
  final String accessKey;

  /// secretKey is the password to your account.
  final String secretKey;

  /// Set this value to provide x-amz-security-token (AWS S3 specific). (Optional)
  final String? sessionToken;

  /// Set this value to override region cache. (Optional)
  final String? region;

  /// Set this value to enable tracing. (Optional)
  final bool enableTrace;

  late MinioClient _client;
  final _regionMap = <String?, String>{};

  /// Checks if a bucket exists.
  ///
  /// Returns `true` only if the [bucket] exists and you have the permission
  /// to access it. Returns `false` if the [bucket] does not exist or you
  /// don't have the permission to access it.
  Future<bool> bucketExists(String bucket) async {
    MinioInvalidBucketNameError.check(bucket);
    try {
      final response = await _client.request(method: 'HEAD', bucket: bucket);
      validate(response);
      return response.statusCode == 200;
    } on MinioS3Error catch (e) {
      final code = e.error?.code;
      if (code == 'NoSuchBucket' || code == 'NotFound' || code == 'Not Found') {
        return false;
      }
      rethrow;
    } on StateError catch (e) {
      // Insight from testing: in most cases, AWS S3 returns the HTTP status code
      // 404 when a bucket does not exist. Whereas in other cases, when the bucket
      // does not exist, S3 returns the HTTP status code 301 Redirect instead of
      // status code 404 as officially documented. Then, this redirect response
      // lacks the HTTP header `location` which causes this exception in Dart's
      // HTTP library (`http_impl.dart`).
      if (e.message == 'Response has no Location header for redirect') {
        return false;
      }
      rethrow;
    }
  }

  int _calculatePartSize(int size) {
    assert(size >= 0);

    if (size > maxObjectSize) {
      throw ArgumentError('size should not be more than $maxObjectSize');
    }

    var partSize = this.partSize;
    while (true) {
      if ((partSize * 10000) > size) {
        return partSize;
      }
      partSize += 16 * 1024 * 1024;
    }
  }

  /// Complete the multipart upload. After all the parts are uploaded issuing
  /// this call will aggregate the parts on the server into a single object.
  Future<String> completeMultipartUpload(
    String bucket,
    String object,
    String uploadId,
    List<CompletedPart> parts,
  ) async {
    MinioInvalidBucketNameError.check(bucket);
    MinioInvalidObjectNameError.check(object);

    var queries = {'uploadId': uploadId};
    var payload = CompleteMultipartUpload(parts).toXml().toString();

    final resp = await _client.request(
      method: 'POST',
      bucket: bucket,
      object: object,
      queries: queries,
      payload: payload,
    );
    validate(resp, expect: 200);

    final node = xml.XmlDocument.parse(resp.body);
    final errorNode = node.findAllElements('Error');
    if (errorNode.isNotEmpty) {
      final error = Error.fromXml(errorNode.first);
      throw MinioS3Error(error.message, error, resp);
    }

    final etag = node.findAllElements('ETag').first.text;
    return etag;
  }

  /// Copy the object.
  Future<CopyObjectResult> copyObject(
    String bucket,
    String object,
    String srcObject, [
    CopyConditions? conditions,
  ]) async {
    MinioInvalidBucketNameError.check(bucket);
    MinioInvalidObjectNameError.check(object);
    MinioInvalidObjectNameError.check(srcObject);

    final headers = <String, String>{};
    headers['x-amz-copy-source'] = srcObject;

    if (conditions != null) {
      if (conditions.modified != null) {
        headers['x-amz-copy-source-if-modified-since'] = conditions.modified!;
      }
      if (conditions.unmodified != null) {
        headers['x-amz-copy-source-if-unmodified-since'] =
            conditions.unmodified!;
      }
      if (conditions.matchETag != null) {
        headers['x-amz-copy-source-if-match'] = conditions.matchETag!;
      }
      if (conditions.matchETagExcept != null) {
        headers['x-amz-copy-source-if-none-match'] =
            conditions.matchETagExcept!;
      }
    }

    final resp = await _client.request(
      method: 'PUT',
      bucket: bucket,
      object: object,
      headers: headers,
    );

    validate(resp);

    final node = xml.XmlDocument.parse(resp.body);
    final result = CopyObjectResult.fromXml(node.rootElement);
    result.eTag = trimDoubleQuote(result.eTag!);
    return result;
  }

  /// Find uploadId of an incomplete upload.
  Future<String?> findUploadId(String bucket, String object) async {
    MinioInvalidBucketNameError.check(bucket);
    MinioInvalidObjectNameError.check(object);

    MultipartUpload? latestUpload;
    String? keyMarker;
    String? uploadIdMarker;
    bool? isTruncated = false;

    do {
      final result = await listIncompleteUploadsQuery(
        bucket,
        object,
        keyMarker,
        uploadIdMarker,
        '',
      );
      for (var upload in result.uploads) {
        if (upload.key != object) continue;
        if (latestUpload == null ||
            upload.initiated!.isAfter(latestUpload.initiated!)) {
          latestUpload = upload;
        }
      }
      keyMarker = result.nextKeyMarker;
      uploadIdMarker = result.nextUploadIdMarker;
      isTruncated = result.isTruncated;
    } while (isTruncated!);

    return latestUpload?.uploadId;
  }

  /// Return the list of notification configurations stored
  /// in the S3 provider
  Future<NotificationConfiguration> getBucketNotification(String bucket) async {
    MinioInvalidBucketNameError.check(bucket);

    final resp = await _client.request(
      method: 'GET',
      bucket: bucket,
      resource: 'notification',
    );

    validate(resp, expect: 200);

    final node = xml.XmlDocument.parse(resp.body);
    return NotificationConfiguration.fromXml(node.rootElement);
  }

  /// Get the bucket policy associated with the specified bucket. If `objectPrefix`
  /// is not empty, the bucket policy will be filtered based on object permissions
  /// as well.
  Future<Map<String, dynamic>?> getBucketPolicy(bucket) async {
    MinioInvalidBucketNameError.check(bucket);

    final resp = await _client.request(
      method: 'GET',
      bucket: bucket,
      resource: 'policy',
    );

    validate(resp, expect: 200);

    return json.decode(resp.body);
  }

  /// Gets the region of [bucket]. The region is cached for subsequent calls.
  Future<String> getBucketRegion(String bucket) async {
    MinioInvalidBucketNameError.check(bucket);

    if (region != null) {
      return region!;
    }

    if (_regionMap.containsKey(bucket)) {
      return _regionMap[bucket]!;
    }

    final resp = await _client.request(
      method: 'GET',
      bucket: bucket,
      region: 'us-east-1',
      queries: <String, dynamic>{'location': null},
    );

    validate(resp);

    final node = xml.XmlDocument.parse(resp.body);

    var location = node.findAllElements('LocationConstraint').first.text;
    // if (location == null || location.isEmpty) {
    if (location.isEmpty) {
      location = 'us-east-1';
    }

    _regionMap[bucket] = location;
    return location;
  }

  /// get a readable stream of the object content.
  Future<MinioByteStream> getObject(String bucket, String object) {
    return getPartialObject(bucket, object, null, null);
  }

  /// get a readable stream of the partial object content.
  Future<MinioByteStream> getPartialObject(
    String bucket,
    String object, [
    int? offset,
    int? length,
  ]) async {
    assert(offset == null || offset >= 0);
    assert(length == null || length > 0);

    MinioInvalidBucketNameError.check(bucket);
    MinioInvalidObjectNameError.check(object);

    String? range;
    if (offset != null || length != null) {
      if (offset != null) {
        range = 'bytes=$offset-';
      } else {
        range = 'bytes=0-';
        offset = 0;
      }
      if (length != null) {
        range += '${(length + offset) - 1}';
      }
    }

    final headers = range != null ? {'range': range} : null;
    final expectedStatus = range != null ? 206 : 200;

    final resp = await _client.requestStream(
      method: 'GET',
      bucket: bucket,
      object: object,
      headers: headers,
    );

    await validateStreamed(resp, expect: expectedStatus);

    return MinioByteStream.fromStream(
      stream: resp.stream,
      contentLength: resp.contentLength,
    );
  }

  /// Initiate a new multipart upload.
  Future<String> initiateNewMultipartUpload(
    String bucket,
    String object,
    Map<String, String>? metaData,
  ) async {
    MinioInvalidBucketNameError.check(bucket);
    MinioInvalidObjectNameError.check(object);

    final resp = await _client.request(
      method: 'POST',
      bucket: bucket,
      object: object,
      headers: metaData,
      resource: 'uploads',
    );

    validate(resp, expect: 200);

    final node = xml.XmlDocument.parse(resp.body);
    return node.findAllElements('UploadId').first.text;
  }

  /// Returns a stream that emits objects that are partially uploaded.
  Stream<IncompleteUpload> listIncompleteUploads(
    String bucket,
    String prefix, [
    bool recursive = false,
  ]) async* {
    MinioInvalidBucketNameError.check(bucket);
    MinioInvalidPrefixError.check(prefix);

    final delimiter = recursive ? '' : '/';

    String? keyMarker;
    String? uploadIdMarker;
    var isTruncated = false;

    do {
      final result = await listIncompleteUploadsQuery(
        bucket,
        prefix,
        keyMarker,
        uploadIdMarker,
        delimiter,
      );
      for (var upload in result.uploads) {
        final parts = listParts(bucket, upload.key!, upload.uploadId!);
        final size =
            await parts.fold(0, (dynamic acc, item) => acc + item.size);
        yield IncompleteUpload(upload: upload, size: size);
      }
      keyMarker = result.nextKeyMarker;
      uploadIdMarker = result.nextUploadIdMarker;
      isTruncated = result.isTruncated!;
    } while (isTruncated);
  }

  /// Called by listIncompleteUploads to fetch a batch of incomplete uploads.
  Future<ListMultipartUploadsOutput> listIncompleteUploadsQuery(
    String bucket,
    String prefix,
    String? keyMarker,
    String? uploadIdMarker,
    String delimiter,
  ) async {
    MinioInvalidBucketNameError.check(bucket);
    MinioInvalidPrefixError.check(prefix);

    var queries = <String, dynamic>{
      'uploads': null,
      'prefix': prefix,
      'delimiter': delimiter,
    };

    if (keyMarker != null) {
      queries['key-marker'] = keyMarker;
    }
    if (uploadIdMarker != null) {
      queries['upload-id-marker'] = uploadIdMarker;
    }

    final resp = await _client.request(
      method: 'GET',
      bucket: bucket,
      resource: 'uploads',
      queries: queries,
    );

    validate(resp);

    final node = xml.XmlDocument.parse(resp.body);
    return ListMultipartUploadsOutput.fromXml(node.root as XmlElement);
  }

  /// Listen for notifications on a bucket. Additionally one can provider
  /// filters for prefix, suffix and events. There is no prior set bucket notification
  /// needed to use this API. **This is an MinIO extension API** where unique identifiers
  /// are regitered and unregistered by the server automatically based on incoming requests.
  NotificationPoller listenBucketNotification(
    String bucket, {
    String? prefix,
    String? suffix,
    List<String>? events,
  }) {
    MinioInvalidBucketNameError.check(bucket);

    final poller = NotificationPoller(_client, bucket, prefix, suffix, events);

    poller.start();

    return poller;
  }

  /// List of buckets created.
  Future<List<Bucket>> listBuckets() async {
    final resp = await _client.request(
      method: 'GET',
      region: region ?? 'us-east-1',
    );
    validate(resp);
    final bucketsNode =
        xml.XmlDocument.parse(resp.body).findAllElements('Buckets').first;
    return bucketsNode.children
        .map((n) => Bucket.fromXml(n as XmlElement))
        .toList();
  }

  /// Returns all [Object]s in a bucket.
  /// To list objects in a bucket with prefix, set [prefix] to the desired prefix.
  Stream<ListObjectsResult> listObjects(
    String bucket, {
    String prefix = '',
    bool recursive = false,
  }) async* {
    MinioInvalidBucketNameError.check(bucket);
    MinioInvalidPrefixError.check(prefix);
    final delimiter = recursive ? '' : '/';

    String? marker;
    var isTruncated = false;

    do {
      final resp = await listObjectsQuery(
        bucket,
        prefix,
        marker,
        delimiter,
        1000,
      );
      isTruncated = resp.isTruncated!;
      marker = resp.nextMarker;
      yield ListObjectsResult(
        objects: resp.contents!,
        prefixes: resp.commonPrefixes.map((e) => e.prefix!).toList(),
      );
    } while (isTruncated);
  }

  /// Returns all [Object]s in a bucket. This is a shortcut for [listObjects].
  /// Use [listObjects] to list buckets with a large number of objects.
  Future<ListObjectsResult> listAllObjects(
    String bucket, {
    String prefix = '',
    bool recursive = false,
  }) async {
    final chunks = listObjects(bucket, prefix: prefix, recursive: recursive);
    final objects = <Object>[];
    final prefixes = <String>[];
    await for (final chunk in chunks) {
      objects.addAll(chunk.objects);
      prefixes.addAll(chunk.prefixes);
    }
    return ListObjectsResult(
      objects: objects,
      prefixes: prefixes,
    );
  }

  /// list a batch of objects
  Future<ListObjectsOutput> listObjectsQuery(
    String bucket,
    String prefix,
    String? marker,
    String delimiter,
    int? maxKeys,
  ) async {
    MinioInvalidBucketNameError.check(bucket);
    MinioInvalidPrefixError.check(prefix);

    final queries = <String, dynamic>{};
    queries['prefix'] = prefix;
    queries['delimiter'] = delimiter;

    if (marker != null) {
      queries['marker'] = marker;
    }

    if (maxKeys != null) {
      maxKeys = maxKeys >= 1000 ? 1000 : maxKeys;
      queries['maxKeys'] = maxKeys.toString();
    }

    final resp = await _client.request(
      method: 'GET',
      bucket: bucket,
      queries: queries,
    );

    validate(resp);

    final node = xml.XmlDocument.parse(resp.body);
    final isTruncated = getNodeProp(node.rootElement, 'IsTruncated')!.text;
    final nextMarker = getNodeProp(node.rootElement, 'NextMarker')?.text;
    final objs = node.findAllElements('Contents').map((c) => Object.fromXml(c));
    final prefixes = node
        .findAllElements('CommonPrefixes')
        .map((c) => CommonPrefix.fromXml(c));

    return ListObjectsOutput()
      ..contents = objs.toList()
      ..commonPrefixes = prefixes.toList()
      ..isTruncated = isTruncated.toLowerCase() == 'true'
      ..nextMarker = nextMarker;
  }

  /// Returns all [Object]s in a bucket.
  /// To list objects in a bucket with prefix, set [prefix] to the desired prefix.
  /// This uses ListObjectsV2 in the S3 API. For backward compatibility, use
  /// [listObjects] instead.
  Stream<ListObjectsResult> listObjectsV2(
    String bucket, {
    String prefix = '',
    bool recursive = false,
    String? startAfter,
  }) async* {
    MinioInvalidBucketNameError.check(bucket);
    MinioInvalidPrefixError.check(prefix);
    final delimiter = recursive ? '' : '/';

    bool? isTruncated = false;
    String? continuationToken;

    do {
      final resp = await listObjectsV2Query(
        bucket,
        prefix,
        continuationToken,
        delimiter,
        1000,
        startAfter,
      );
      isTruncated = resp.isTruncated;
      continuationToken = resp.nextContinuationToken;
      yield ListObjectsResult(
        objects: resp.contents!,
        prefixes: resp.commonPrefixes.map((e) => e.prefix!).toList(),
      );
    } while (isTruncated!);
  }

  /// Returns all [Object]s in a bucket. This is a shortcut for [listObjectsV2].
  /// Use [listObjects] to list buckets with a large number of objects.
  /// This uses ListObjectsV2 in the S3 API. For backward compatibility, use
  /// [listAllObjects] instead.
  Future<ListObjectsResult> listAllObjectsV2(
    String bucket, {
    String prefix = '',
    bool recursive = false,
  }) async {
    final chunks = listObjects(bucket, prefix: prefix, recursive: recursive);
    final objects = <Object>[];
    final prefixes = <String>[];
    await for (final chunk in chunks) {
      objects.addAll(chunk.objects);
      prefixes.addAll(chunk.prefixes);
    }
    return ListObjectsResult(
      objects: objects,
      prefixes: prefixes,
    );
  }

  /// listObjectsV2Query - (List Objects V2) - List some or all (up to 1000) of the objects in a bucket.
  Future<ListObjectsV2Output> listObjectsV2Query(
    String bucket,
    String prefix,
    String? continuationToken,
    String delimiter,
    int? maxKeys,
    String? startAfter,
  ) async {
    MinioInvalidBucketNameError.check(bucket);
    MinioInvalidPrefixError.check(prefix);

    final queries = <String, dynamic>{};
    queries['prefix'] = prefix;
    queries['delimiter'] = delimiter;
    queries['list-type'] = '2';

    if (continuationToken != null) {
      queries['continuation-token'] = continuationToken;
    }

    if (startAfter != null) {
      queries['start-after'] = startAfter;
    }

    if (maxKeys != null) {
      maxKeys = maxKeys >= 1000 ? 1000 : maxKeys;
      queries['maxKeys'] = maxKeys.toString();
    }

    final resp = await _client.request(
      method: 'GET',
      bucket: bucket,
      queries: queries,
    );

    validate(resp);

    final node = xml.XmlDocument.parse(resp.body);
    final isTruncated = getNodeProp(node.rootElement, 'IsTruncated')!.text;
    final nextContinuationToken =
        getNodeProp(node.rootElement, 'NextContinuationToken')?.text;
    final objs = node.findAllElements('Contents').map((c) => Object.fromXml(c));
    final prefixes = node
        .findAllElements('CommonPrefixes')
        .map((c) => CommonPrefix.fromXml(c));

    return ListObjectsV2Output()
      ..contents = objs.toList()
      ..commonPrefixes = prefixes.toList()
      ..isTruncated = isTruncated.toLowerCase() == 'true'
      ..nextContinuationToken = nextContinuationToken;
  }

  /// Get part-info of all parts of an incomplete upload specified by uploadId.
  Stream<Part> listParts(
    String bucket,
    String object,
    String uploadId,
  ) async* {
    MinioInvalidBucketNameError.check(bucket);
    MinioInvalidObjectNameError.check(object);

    var marker = 0;
    var isTruncated = false;
    do {
      final result = await listPartsQuery(bucket, object, uploadId, marker);
      marker = result.nextPartNumberMarker;
      isTruncated = result.isTruncated;
      yield* Stream.fromIterable(result.parts);
    } while (isTruncated);
  }

  /// Called by listParts to fetch a batch of part-info
  Future<ListPartsOutput> listPartsQuery(
    String? bucket,
    String? object,
    String? uploadId,
    int? marker,
  ) async {
    var queries = <String, dynamic>{'uploadId': uploadId};

    if (marker != null && marker != 0) {
      queries['part-number-marker'] = marker.toString();
    }

    final resp = await _client.request(
      method: 'GET',
      bucket: bucket,
      object: object,
      queries: queries,
    );

    validate(resp);

    final node = xml.XmlDocument.parse(resp.body);
    return ListPartsOutput.fromXml(node.root as XmlElement);
  }

  /// Creates the bucket [bucket].
  Future<void> makeBucket(String bucket, [String? region]) async {
    MinioInvalidBucketNameError.check(bucket);
    if (this.region != null && region != null && this.region != region) {
      throw MinioInvalidArgumentError(
        'Configured region ${this.region}, requested $region',
      );
    }

    region ??= this.region ?? 'us-east-1';
    final payload = region == 'us-east-1'
        ? ''
        : CreateBucketConfiguration(region).toXml().toString();

    final resp = await _client.request(
      method: 'PUT',
      bucket: bucket,
      region: region,
      payload: payload,
    );

    validate(resp);
    // return resp.body;
  }

  /// Generate a presigned URL for GET
  ///
  /// - [bucketName]: name of the bucket
  /// - [objectName]: name of the object
  /// - [expires]: expiry in seconds (optional, default 7 days)
  /// - [respHeaders]: response headers to override (optional)
  /// - [requestDate]: A date object, the url will be issued at (optional)
  Future<String> presignedGetObject(
    String bucket,
    String object, {
    int? expires,
    Map<String, String>? respHeaders,
    DateTime? requestDate,
  }) {
    MinioInvalidBucketNameError.check(bucket);
    MinioInvalidObjectNameError.check(object);

    return presignedUrl(
      'GET',
      bucket,
      object,
      expires: expires,
      reqParams: respHeaders,
      requestDate: requestDate,
    );
  }

  /// presignedPostPolicy can be used in situations where we want more control on the upload than what
  /// presignedPutObject() provides. i.e Using presignedPostPolicy we will be able to put policy restrictions
  /// on the object's `name` `bucket` `expiry` `Content-Type`
  Future presignedPostPolicy(PostPolicy postPolicy) async {
    if (_client.anonymous) {
      throw MinioAnonymousRequestError(
        'Presigned POST policy cannot be generated for anonymous requests',
      );
    }

    final region = await getBucketRegion(postPolicy.formData['bucket']!);
    var date = DateTime.now().toUtc();
    var dateStr = makeDateLong(date);

    if (postPolicy.policy['expiration'] == null) {
      // 'expiration' is mandatory field for S3.
      // Set default expiration date of 7 days.
      var expires = DateTime.now().toUtc();
      expires.add(const Duration(days: 7));
      postPolicy.setExpires(expires);
    }

    postPolicy.policy['conditions'].add(['eq', r'$x-amz-date', dateStr]);
    postPolicy.formData['x-amz-date'] = dateStr;

    postPolicy.policy['conditions']
        .add(['eq', r'$x-amz-algorithm', 'AWS4-HMAC-SHA256']);
    postPolicy.formData['x-amz-algorithm'] = 'AWS4-HMAC-SHA256';

<<<<<<< HEAD
    postPolicy.policy['conditions'].add(
        ['eq', r'$x-amz-credential', accessKey + '/' + getScope(region, date)]);
=======
    postPolicy.policy['conditions'].push(
      ['eq', r'$x-amz-credential', '$accessKey/${getScope(region, date)}'],
    );
>>>>>>> 38913dad
    postPolicy.formData['x-amz-credential'] =
        '$accessKey/${getScope(region, date)}';

    if (sessionToken != null) {
      postPolicy.policy['conditions']
          .add(['eq', r'$x-amz-security-token', sessionToken]);
    }

    final policyBase64 = jsonBase64(postPolicy.policy);
    postPolicy.formData['policy'] = policyBase64;

    final signature =
        postPresignSignatureV4(region, date, secretKey, policyBase64);

    postPolicy.formData['x-amz-signature'] = signature;
    final url = _client
        .getBaseRequest(
          'POST',
          postPolicy.formData['bucket'],
          null,
          region,
          null,
          null,
          null,
          null,
        )
        .url;
    var portStr = (port == 80 || port == 443) ? '' : ':$port';
    var urlStr = '${url.scheme}://${url.host}$portStr${url.path}';
    return PostPolicyResult(postURL: urlStr, formData: postPolicy.formData);
  }

  /// Generate a presigned URL for PUT.
  /// Using this URL, the browser can upload to S3 only with the specified object name.
  ///
  /// - [bucketName]: name of the bucket
  /// - [objectName]: name of the object
  /// - [expires]: expiry in seconds (optional, default 7 days)
  Future<String> presignedPutObject(
    String bucket,
    String object, {
    int? expires,
  }) {
    MinioInvalidBucketNameError.check(bucket);
    MinioInvalidObjectNameError.check(object);
    return presignedUrl('PUT', bucket, object, expires: expires);
  }

  /// Generate a generic presigned URL which can be
  /// used for HTTP methods GET, PUT, HEAD and DELETE
  ///
  /// - [method]: name of the HTTP method
  /// - [bucketName]: name of the bucket
  /// - [objectName]: name of the object
  /// - [expires]: expiry in seconds (optional, default 7 days)
  /// - [reqParams]: request parameters (optional)
  /// - [requestDate]: A date object, the url will be issued at (optional)
  Future<String> presignedUrl(
    String method,
    String bucket,
    String object, {
    int? expires,
    String? resource,
    Map<String, String>? reqParams,
    DateTime? requestDate,
  }) async {
    MinioInvalidBucketNameError.check(bucket);
    MinioInvalidObjectNameError.check(object);

    if (expires != null && expires < 0) {
      throw MinioInvalidArgumentError('invalid expire time value: $expires');
    }

    expires ??= expires = 24 * 60 * 60 * 7; // 7 days in seconds
    reqParams ??= {};
    requestDate ??= DateTime.now().toUtc();

    final region = await getBucketRegion(bucket);
    final request = _client.getBaseRequest(
      method,
      bucket,
      object,
      region,
      resource,
      reqParams,
      {},
      null,
    );
    return presignSignatureV4(this, request, region, requestDate, expires);
  }

  /// Uploads the object. Returns the ETag of the uploaded object.
  Future<String> putObject(
    String bucket,
    String object,
    Stream<Uint8List> data, {
    int? size,
    int? chunkSize,
    Map<String, String>? metadata,
    void Function(int)? onProgress,
  }) async {
    MinioInvalidBucketNameError.check(bucket);
    MinioInvalidObjectNameError.check(object);

    if (size != null && size < 0) {
      throw MinioInvalidArgumentError('invalid size value: $size');
    }

    if (chunkSize != null && chunkSize < 5 * 1024 * 1024) {
      throw MinioInvalidArgumentError('Minimum chunk size is 5MB');
    }

    metadata = prependXAMZMeta(metadata ?? <String, String>{});

    final partSize = chunkSize ?? _calculatePartSize(size ?? maxObjectSize);

    final uploader = MinioUploader(
      this,
      _client,
      bucket,
      object,
      partSize,
      metadata,
      onProgress,
    );
    final chunker = MinChunkSize(partSize);
    final etag = await data.transform(chunker).pipe(uploader);
    return etag.toString();
  }

  /// Remove all bucket notification
  Future<void> removeAllBucketNotification(String bucket) async {
    await setBucketNotification(
      bucket,
      NotificationConfiguration(null, null, null),
    );
  }

  /// Remove a bucket.
  Future<void> removeBucket(String bucket) async {
    MinioInvalidBucketNameError.check(bucket);

    final resp = await _client.request(
      method: 'DELETE',
      bucket: bucket,
    );

    validate(resp, expect: 204);
    _regionMap.remove(bucket);
  }

  /// Remove the partially uploaded object.
  Future<void> removeIncompleteUpload(String bucket, String object) async {
    MinioInvalidBucketNameError.check(bucket);
    MinioInvalidObjectNameError.check(object);

    final uploadId = await findUploadId(bucket, object);
    if (uploadId == null) return;

    final resp = await _client.request(
      method: 'DELETE',
      bucket: bucket,
      object: object,
      queries: {'uploadId': uploadId},
    );

    validate(resp, expect: 204);
  }

  /// Remove the specified object.
  Future<void> removeObject(String bucket, String object) async {
    MinioInvalidBucketNameError.check(bucket);
    MinioInvalidObjectNameError.check(object);

    final resp = await _client.request(
      method: 'DELETE',
      bucket: bucket,
      object: object,
    );

    validate(resp, expect: 204);
  }

  /// Remove all the objects residing in the objectsList.
  Future<void> removeObjects(String bucket, List<String> objects) async {
    MinioInvalidBucketNameError.check(bucket);

    final bunches = groupList(objects, 1000);

    for (var bunch in bunches) {
      final payload = Delete(
        bunch.map((key) => ObjectIdentifier(key, null)).toList(),
        true,
      ).toXml().toString();

      final headers = {'Content-MD5': md5Base64(payload)};

      await _client.request(
        method: 'POST',
        bucket: bucket,
        resource: 'delete',
        headers: headers,
        payload: payload,
      );
    }
  }

  // Remove all the notification configurations in the S3 provider
  Future<void> setBucketNotification(
    String bucket,
    NotificationConfiguration config,
  ) async {
    MinioInvalidBucketNameError.check(bucket);

    final resp = await _client.request(
      method: 'PUT',
      bucket: bucket,
      resource: 'notification',
      payload: config.toXml().toString(),
    );

    validate(resp, expect: 200);
  }

  /// Set the bucket policy on the specified bucket.
  ///
  /// [policy] is detailed [here](https://docs.aws.amazon.com/AmazonS3/latest/dev/example-bucket-policies.html).
  Future<void> setBucketPolicy(
    String bucket, [
    Map<String, dynamic>? policy,
  ]) async {
    MinioInvalidBucketNameError.check(bucket);

    final method = policy != null ? 'PUT' : 'DELETE';
    final payload = policy != null ? json.encode(policy) : '';

    final resp = await _client.request(
      method: method,
      bucket: bucket,
      resource: 'policy',
      payload: payload,
    );

    validate(resp, expect: 204);
  }

  Future<void> setObjectACL(String bucket, String object, String policy) async {
    MinioInvalidBucketNameError.check(bucket);
    MinioInvalidObjectNameError.check(object);

    await _client.request(
      method: 'PUT',
      bucket: bucket,
      object: object,
      queries: {'acl': policy},
    );
  }

  Future<AccessControlPolicy> getObjectACL(String bucket, String object) async {
    MinioInvalidBucketNameError.check(bucket);
    MinioInvalidObjectNameError.check(object);

    final resp = await _client.request(
      method: 'GET',
      bucket: bucket,
      object: object,
      queries: {'acl': ''},
    );

    return AccessControlPolicy.fromXml(
      xml.XmlDocument.parse(resp.body)
          .findElements('AccessControlPolicy')
          .first,
    );
  }

  /// Stat information of the object.
  Future<StatObjectResult> statObject(String bucket, String object) async {
    MinioInvalidBucketNameError.check(bucket);
    MinioInvalidObjectNameError.check(object);

    final resp = await _client.request(
      method: 'HEAD',
      bucket: bucket,
      object: object,
    );

    validate(resp, expect: 200);

    var etag = resp.headers['etag'];
    if (etag != null) {
      etag = trimDoubleQuote(etag);
    }

    return StatObjectResult(
      etag: etag,
      size: int.parse(resp.headers['content-length']!),
      metaData: extractMetadata(resp.headers),
      lastModified: parseRfc7231Time(resp.headers['last-modified']!),
      acl: await getObjectACL(bucket, object),
    );
  }
}<|MERGE_RESOLUTION|>--- conflicted
+++ resolved
@@ -823,14 +823,10 @@
         .add(['eq', r'$x-amz-algorithm', 'AWS4-HMAC-SHA256']);
     postPolicy.formData['x-amz-algorithm'] = 'AWS4-HMAC-SHA256';
 
-<<<<<<< HEAD
     postPolicy.policy['conditions'].add(
-        ['eq', r'$x-amz-credential', accessKey + '/' + getScope(region, date)]);
-=======
-    postPolicy.policy['conditions'].push(
       ['eq', r'$x-amz-credential', '$accessKey/${getScope(region, date)}'],
     );
->>>>>>> 38913dad
+
     postPolicy.formData['x-amz-credential'] =
         '$accessKey/${getScope(region, date)}';
 
